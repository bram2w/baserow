# Changelog

## Unreleased

* Added group context menu to sidebar.
* Fixed Airtable import bug where the import would fail if a row is empty.
<<<<<<< HEAD
* Pin backend python dependencies using pip-tools.
=======
* Fixed the reactivity of the row values of newly created fields in some cases.
>>>>>>> b541cdb8

## Released (2022-03-03 1.9.1)

* Fixed bug when importing a formula or lookup field with an incorrect empty value.
* New templates:
    * Non-profit Organization Management
    * Elementary School Management
    * Call Center Log
    * Individual Medical Record
    * Trip History
    * Favorite Food Places
    * Wedding Client Planner
* Updated templates:
    * Holiday Shopping
    * Company Asset Tracker
    * Personal Health Log
    * Recipe Book
    * Student Planner
    * Political Campaign Contributions
* Upgraded `drf-spectacular`. Flag-style query parameters like `count` will now be displayed
  as `boolean` instead of `any` in the OpenAPI documentation. However, the behavior of these 
  flags is still the same.
* Fix the Baserow Heroku install filling up the hobby postgres by disabling template 
  syncing by default.

## Released (2022-03-02 1.9)

* Added accept `image/*` attribute to the form cover and logo upload. 
* Added management to import a shared Airtable base.
* Added web-frontend interface to import a shared Airtable base.
* Fixed adding new fields in the edit row popup that require refresh in Kanban and Form views.
* Cache model fields when generating model.
* Fixed `'<' not supported between instances of 'NoneType' and 'int'` error. Blank 
  string for a decimal value is now converted to `None` when using the REST API.
* Moved the in component `<i18n>` translations to JSON files. 
* Fix restoring table linking to trashed tables creating invalid link field. 
* Fixed not being able to create or convert a single select field with edge case name.
* Add Kanban view filters.
* Fix missing translation when importing empty CSV
* Fixed OpenAPI spec. The specification is now valid and can be used for imports to other
  tools, e.g. to various REST clients.
* Added search to gallery views.
* Views supporting search are properly updated when a column with a matching default value is added.
* Allow for group registrations while public registration is closed
* Allow for signup via group invitation while public registration is closed.
* **breaking change** Number field has been changed and doesn't use `number_type` property 
  anymore. The property `number_decimal_places` can be now set to `0` to indicate integers
  instead.
* Fixed error when the select row modal is closed immediately after opening.
* Add footer aggregations to grid view
* Hide "Export view" button if there is no valid exporter available
* Fix Django's default index naming scheme causing index name collisions.
* Added multi-cell selection and copying.
* Add "insert left" and "insert right" field buttons to grid view head context buttons.
* Workaround bug in Django's schema editor sometimes causing incorrect transaction 
  rollbacks resulting in the connection to the database becoming unusable.
* Rework Baserow docker images so they can be built and tested by gitlab CI.
* Bumped some backend and web-frontend dependencies.
* Remove runtime mjml service and pre-render email templates at build time.
* Add the all-in-one Baserow docker image.
* Migrate the Baserow Cloudron and Heroku images to work from the all-in-one.
* **breaking change** docker-compose.yml now requires secrets to be setup by the user,
  listens by default on 0.0.0.0:80 with a Caddy reverse proxy, use BASEROW_PUBLIC_URL 
  and BASEROW_CADDY_ADDRESSES now to configure a domain with optional auto https.
* Add health checks for all services.
* Ensure error logging is enabled in the Backend even when DEBUG is off.
* Removed upload file size limit.

## Released (2022-01-13 1.8.2)

* Fix Table Export showing blank modal.
* Fix vuelidate issues when baserow/web-frontend used as dependency. 

## Released (2022-01-13 1.8.1)

* Fixed migration failing when upgrading a version of Baserow installed using Postgres 
  10 or lower.
* Fixed download/preview files from another origin

## Released (2022-01-13)

* Fixed frontend errors occurring sometimes when mass deleting and restoring sorted 
  fields
* Added French translation.
* Added Video, Audio, PDF and some Office file preview.
* Added rating field type.
* Fix deleted options that appear in the command line JSON file export.
* Fix subtracting date intervals from dates in formulas in some situations not working.
* Added day of month filter to date field.
* Added gallery view.
  * Added cover field to the gallery view.
* Added length is lower than filter.
* **dev.sh users** Fixed bug in dev.sh where UID/GID were not being set correctly, 
  please rebuild any dev images you are using.
* Replaced the table `order` index with an `order, id` index to improve performance.
* **breaking change** The API endpoint to rotate a form views slug has been moved to
  `/database/views/${viewId}/rotate-slug/`.
* Increased maximum length of application name to 160 characters.
* Fixed copying/pasting for date field.
* Added ability to share grid views publicly.
* Allow changing the text of the submit button in the form view.
* Fixed reordering of single select options when initially creating the field.
* Improved performance by not rendering cells that are out of the view port.
* Fix bug where field options in rare situations could have been duplicated.
* Focused the search field when opening the modal to link a table row.
* Fixed order of fields in form preview.
* Fix the ability to make filters and sorts on invalid formula and lookup fields.
* Fixed bug preventing trash cleanup job from running after a lookup field was converted
  to another field type.
* Added cover field to the Kanban view.
* Fixed bug where not all rows were displayed on large screens.
* New templates:
    * Car Maintenance Log
    * Teacher Lesson Plans
    * Business Conference Event
    * Restaurant Management
* Updated templates:
    * Healthcare Facility Management
    * Apartment Hunt
    * Recipe Book
    * Commercial Property Management

## Released (2021-11-25)

* Increase Webhook URL max length to 2000.
* Fix trashing tables and related link fields causing the field dependency graph to
  become invalid.
* Fixed not executing premium tests.

## Released (2021-11-24)

* Fixed a bug where the frontend would fail hard if a table with no views was accessed.
* Tables can now be opened in new browser tabs.
* **Breaking Change**: Baserow's `docker-compose.yml` now allows setting the MEDIA_URL
  env variable. If using MEDIA_PORT you now need to set MEDIA_URL also.
* **Breaking Change**: Baserow's `docker-compose.yml` container names have changed to
  no longer be hardcoded to prevent naming clashes.
* Added a licensing system for the premium version.
* Fixed bug where it was possible to create duplicate trash entries.
* Fixed propType validation error when converting from a date field to a boolean field.
* Deprecate internal formula field function field_by_id.
* Made it possible to change user information.
* Added table webhooks functionality.
* Added extra indexes for user tables increasing performance.
* Add lookup field type.
* Add aggregate formula functions and the lookup formula function.
* Fixed date_diff formula function.
* Fixed a bug where the frontend would fail hard when converting a multiple select field
  inside the row edit modal.
* Added the kanban view.
* New templates:
    * House Search
    * Personal Health Log
    * Job Search
    * Single Trip Planner
    * Software Application Bug Tracker
* Updated templates:
    * Commercial Property Management
    * Company Asset Tracker
    * Wedding Planner
    * Blog Post Management
    * Home Inventory
    * Book Writing Guide
    * Political Campaign Contributions
    * Applicant Tracker

## Released (2021-10-05)

* Introduced new endpoint to get and update user account information.
* Fixed bug where a user could not be edited in the admin interface without providing 
  a password.
* Fixed bug where sometimes fields would not be ordered correctly in view exports.
* Fixed bug where brand-new fields weren't included in view exports.
* Fixed error when pasting into a single select field.
* Pasting the value of a single select option into a single select field now selects the
  first option with that value.
* The API now returns appropriate errors when trying to create a field with a name which is too long.
* Importing table data with a column name that is too long will now truncate that name.
* Fixed error when rapidly switching between template tables or views in the template 
  preview.
* Upgraded Django to version 3.2.6 and also upgraded all other backend libraries to 
  their latest versions.
* Fix minor error that could sometimes occur when a row and it's table/group/database
  were deleted in rapid succession.
* Fix accidentally locking of too many rows in various tables during update operations.
* Introduced the has file type filter.
* Fixed bug where the backend would fail hard when an invalid integer was provided as
  'before_id' when moving a row by introducing a decorator to validate query parameters.
* Fixed bug where copying a cell containing a null value resulted in an error.
* Added "Multiple Select" field type.
* Fixed a bug where the currently selected view was not in the viewport of the parent.
* Fixed a bug where views context would not scroll down after a new view has been added.
* New templates:
    * Recipe Book
    * Healthcare Facility Management
    * Bucket List
    * Apartment Hunt
    * Holiday Shopping
    * Email Marketing Campaigns
    * Book Writing Guide
    * Home Inventory
    * Political Campaign Contributions
* Updated templates:
    * Blog Post Management
* Fixed a bug where the backend would fail hard when trying to order by field name without
  using `user_field_names`.
* Added "Formula" field type with 30+ useful functions allowing dynamic per row
  calculations.

## Released (2021-08-11)

* Made it possible to leave a group.
* Changed web-frontend `/api/docs` route into `/api-docs`.
* Bumped the dependencies.
* The internal setting allowing Baserow to run with the user tables in a separate 
  database has been removed entirely to prevent data integrity issues.
* Fixed bug where the currently selected dropdown item is out of view from the dropdown
  window when scrolling with the arrow keys.
* Introduced link row field has row filter.
* Made the form view compatible with importing and exporting.
* Made it possible to use the "F2"-Key to edit a cell without clearing the cell content.
* Added password validation to password reset page.
* Add backup and restore database management commands.
* Dropped the `old_name` column.
* Hide view types that can't be exported in the export modal.
* Relaxed the URL field validator and made it consistent between the backend and 
  web-frontend.
* Fixed nuxt not restarting correctly using the provided Baserow supervisor config file.
* Added steps on how to configure Baserow to send emails in the install-on-ubuntu guide.
* Enabled password validation in the backend.
* **Premium**: You can now comment and discuss rows with others in your group, click the
  expand row button at the start of the row to view and add comments.
* Added "Last Modified" and "Created On" field types.
* Fixed moment issue if core is installed as a dependency.
* New templates:
  * Blog Post Management
* Updated templates:
  * Personal Task Manager
  * Wedding Planning
  * Book Catalog
  * Applicant Tracker
  * Project Tracker

## Released (2021-07-16)

* Fix bug preventing fields not being able to be converted to link row fields in some
  situations.

## Released (2021-07-15)

* **Breaking Change**: Baserow's `docker-compose.yml` no longer exposes ports for 
  the `db`, `mjml` and `redis` containers for security reasons. 
* **Breaking Change**: `docker-compose.yml` will by default only expose Baserow on 
  `localhost` and not `0.0.0.0`, meaning it will not be accessible remotely unless 
  manually configured.

## Released (2021-07-13)

* Added a Heroku template and one click deploy button.
* Fixed bug preventing the deletion of rows with a blank single select primary field.
* Fixed error in trash cleanup job when deleting multiple rows and a field from the
  same table at once.

## Released (2021-07-12)

* Made it possible to list table field meta-data with a token.
* Added form view.
* The API endpoint to update the grid view field options has been moved to
  `/api/database/views/{view_id}/field-options/`.
* The email field's validation is now consistent and much more permissive allowing most 
  values which look like email addresses.
* Add trash where deleted apps, groups, tables, fields and rows can be restored 
  deletion.
* Fix the create group invite endpoint failing when no message provided.
* Single select options can now be ordered by drag and drop. 
* Added before and after date filters.
* Support building Baserow out of the box on Ubuntu by lowering the required docker
  version to build Baserow down to 19.03.
* Disallow duplicate field names in the same table, blank field names or field names
  called 'order' and 'id'. Existing invalid field names will be fixed automatically. 
* Add user_field_names GET flag to various endpoints which switches the API to work
  using actual field names and not the internal field_1,field_2 etc identifiers.
* Added templates:
  * Commercial Property Management
  * Company Asset Tracker
  * Student Planner

## Released (2021-06-02)

* Fixed bug where the grid view would fail hard if a cell is selected and the component
  is destroyed.
* Made it possible to import a JSON file when creating a table.
* Made it possible to order the views by drag and drop.
* Made it possible to order the groups by drag and drop.
* Made it possible to order the applications by drag and drop.
* Made it possible to order the tables by drag and drop.
* **Premium**: Added an admin dashboard.
* **Premium**: Added group admin area allowing management of all baserow groups.
* Added today, this month and this year filter.
* Added a page containing external resources to the docs.
* Added a human-readable error message when a user tries to sign in with a deactivated
  account.
* Tables and views can now be exported to CSV (if you have installed using the ubuntu 
  guide please use the updated .conf files to enable this feature).
* **Premium** Tables and views can now be exported to JSON and XML.
* Removed URL field max length and fixed the backend failing hard because of that.
* Fixed bug where the focus of an Editable component was not always during and after
  editing if the parent component had overflow hidden.
* Fixed bug where the selected view would still be visible after deleting it.
* Templates:
  * Lightweight CRM
  * Wedding Planning
  * Book Catalog
  * App Pitch Planner

## Released (2021-05-11)

* Added configurable field limit.
* Fixed memory leak in the `link_row` field.
* Switch to using a celery based email backend by default.
* Added `--add-columns` flag to the `fill_table` management command. It creates all the
  field types before filling the table with random data.
* Reworked Baserow's Docker setup to be easier to use, faster to build and more secure.
* Make the view header more compact when the content doesn't fit anymore.
* Allow providing a `template_id` when registering a new account, which will install
  that template instead of the default database.
* Made it possible to drag and drop rows in the desired order.
* Fixed bug where the rows could get out of sync during real time collaboration.
* Made it possible to export and import the file field including contents.
* Added `fill_users` admin management command which fills baserow with fake users.
* Made it possible to drag and drop the views in the desired order.
* **Premium**: Added user admin area allowing management of all baserow users.

## Released (2021-04-08)

* Added support for importing tables from XML files.
* Added support for different** character encodings when importing CSV files.
* Prevent websocket reconnect loop when the authentication fails.
* Refactored the GridView component and improved interface speed.
* Prevent websocket reconnect when the connection closes without error.
* Added gunicorn worker test to the CI pipeline.
* Made it possible to re-order fields in a grid view.
* Show the number of filters and sorts active in the header of a grid view.
* The first user to sign-up after installation now gets given staff status.
* Rename the "includes" get parameter across all API endpoints to "include" to be 
  consistent.
* Add missing include query parameter and corresponding response attributes to API docs. 
* Remove incorrectly included "filters_disabled" field from 
  list_database_table_grid_view_rows api endpoint.
* Show an error to the user when the web socket connection could not be made and the
  reconnect loop stops.
* Fixed 100X backend web socket errors when refreshing the page.
* Fixed SSRF bug in the file upload by URL by blocking urls to the private network.
* Fixed bug where an invalid date could be converted to 0001-01-01.
* The list_database_table_rows search query parameter now searches all possible field
  types.
* Add Phone Number field.
* Add support for Date, Number and Single Select fields to the Contains and Not Contains
  view 
  filters.
* Searching all rows can now be done by clicking the new search icon in the top right.

## Released (2021-03-01)

* Redesigned the left sidebar.
* Fixed error when a very long user file name is provided when uploading.
* Upgraded DRF Spectacular dependency to the latest version.
* Added single select field form option validation.
* Changed all cookies to SameSite=lax.
* Fixed the "Ignored attempt to cancel a touchmove" error.
* Refactored the has_user everywhere such that the raise_error argument is used when
  possible.
* Added Baserow Cloudron app.
* Fixed bug where a single select field without options could not be converted to a
  another field.
* Fixed bug where the Editable component was not working if a prent a user-select:
  none; property.
* Fail hard when the web-frontend can't reach the backend because of a network error.
* Use UTC time in the date picker.
* Refactored handler get_* methods so that they never check for permissions.
* Made it possible to configure SMTP settings via environment variables.
* Added field name to the public REST API docs.
* Made the public REST API docs compatible with smaller screens.
* Made it possible for the admin to disable new signups.
* Reduced the amount of queries when using the link row field.
* Respect the date format when converting to a date field.
* Added a field type filename contains filter.

## Released (2021-02-04)

* Upgraded web-frontend dependencies.
* Fixed bug where you could not convert an existing field to a single select field
  without select options.
* Fixed bug where is was not possible to create a relation to a table that has a single
  select as primary field.
* Implemented real time collaboration.
* Added option to hide fields in a grid view.
* Keep token usage details.
* Fixed bug where an incompatible row value was visible and used while changing the
  field type.
* Fixed bug where the row in the RowEditModel was not entirely reactive and wouldn't be
  updated when the grid view was refreshed.
* Made it possible to invite other users to a group.

## Released (2021-01-06)

* Allow larger values for the number field and improved the validation.
* Fixed bug where if you have no filters, but the filter type is set to `OR` it always
  results in a not matching row state in the web-frontend.
* Fixed bug where the arrow navigation didn't work for the dropdown component in
  combination with a search query.
* Fixed bug where the page refreshes if you press enter in an input in the row modal.
* Added filtering by GET parameter to the rows listing endpoint.
* Fixed drifting context menu.
* Store updated and created timestamp for the groups, applications, tables, views,
  fields and rows.
* Made the file name editable.
* Made the rows orderable and added the ability to insert a row at a given position.
* Made it possible to include or exclude specific fields when listing rows via the API.
* Implemented a single select field.
* Fixed bug where inserting above or below a row created upon signup doesn't work
  correctly.

## Released (2020-12-01)

* Added select_for_update where it was still missing.
* Fixed API docs scrollbar size issue.
* Also lint the backend tests.
* Implemented a switch to disable all filters without deleting them.
* Made it possible to order by fields via the rows listing endpoint.
* Added community chat to the readme.
* Made the cookies strict and secure.
* Removed the redundant _DOMAIN variables.
* Set un-secure lax cookie when public web frontend url isn't over a secure connection.
* Fixed bug where the sort choose field item didn't have a hover effect.
* Implemented a file field and user files upload.
* Made it impossible for the `link_row` field to be a primary field because that can
  cause the primary field to be deleted.

## Released (2020-11-02)

* Highlight the row of a selected cell.
* Fixed error when there is no view.
* Added Ubuntu installation guide documentation.
* Added Email field.
* Added importer abstraction including a CSV and tabular paste importer.
* Added ability to navigate dropdown menus with arrow keys.
* Added confirmation modals when the user wants to delete a group, application, table,
  view or field.
* Fixed bug in the web-frontend URL validation where a '*' was invalidates.
* Made it possible to publicly expose the table data via a REST API.

## Released (2020-10-06)

* Prevent adding a new line to the long text field in the grid view when selecting the
  cell by pressing the enter key.
* Fixed The table X is not found in the store error.
* Fixed bug where the selected name of the dropdown was not updated when that name was
  changed.
* Fixed bug where the link row field is not removed from the store when the related
  table is deleted.
* Added filtering of rows per view.
* Fixed bug where the error message of the 'Select a table to link to' was not always
  displayed.
* Added URL field.
* Added sorting of rows per view.

## Released (2020-09-02)

* Added contribution guidelines.
* Fixed bug where it was not possible to change the table name when it contained a link
  row field.

## Released (2020-08-31)

* Added field that can link to the row of another table.
* Fixed bug where the text_default value changed to None if not provided in a patch
  request.
* Block non web frontend domains in the base url when requesting a password reset
  email.
* Increased the amount of password characters to 256 when signing up.
* Show machine readable error message when the signature has expired.

## Released (2020-07-20)

* Added raises attribute to the docstrings.
* Added OpenAPI docs.
* Refactored all SCSS classes to BEM naming.
* Use the new long text field, date field and view's field options for the example 
  tables when creating a new account. Also use the long text field when creating a new 
  table.
* Removed not needed api v0 namespace in url and python module.
* Fixed keeping the datepicker visible in the grid view when selecting a date for the 
  first time.
* Improved API 404 errors by providing a machine readable error.
* Added documentation markdown files.
* Added cookiecutter plugin boilerplate.

## Released (2020-06-08)

* Fixed not handling 500 errors.
* Prevent row context menu when right clicking on a field that's being edited.
* Added row modal editing feature to the grid view.
* Made it possible to resize the field width per view.
* Added validation and formatting for the number field.
* Cancel the editing state of a fields when the escape key is pressed.
* The next field is now selected when the tab character is pressed when a field is
  selected.
* Changed the styling of the notification alerts.
* Fixed error when changing field type and the data value wasn't in the correct
  format.
* Update the field's data values when the type changes.
* Implemented reset forgotten password functionality.
* Fill a newly created table with some initial data.
* Enabled the arrow keys to navigate through the fields in the grid view.
* Fixed memory leak bug.
* Use environment variables for all settings.
* Normalize the users email address when signing up and signing in.
* Use Django REST framework status code constants instead of integers.
* Added long text field.
* Fixed not refreshing token bug and improved authentication a little bit.
* Introduced copy, paste and delete functionality of selected fields.
* Added date/datetime field.
* Improved grid view scrolling for touch devices.
* Implemented password change function and settings popup.<|MERGE_RESOLUTION|>--- conflicted
+++ resolved
@@ -4,11 +4,8 @@
 
 * Added group context menu to sidebar.
 * Fixed Airtable import bug where the import would fail if a row is empty.
-<<<<<<< HEAD
 * Pin backend python dependencies using pip-tools.
-=======
 * Fixed the reactivity of the row values of newly created fields in some cases.
->>>>>>> b541cdb8
 
 ## Released (2022-03-03 1.9.1)
 
